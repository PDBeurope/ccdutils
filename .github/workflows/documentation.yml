# This workflow will install Python dependencies, and generate documentation.

name: ccdutils documentation

on:
  push:
    branches:
      - master

jobs:
  documentation:
    name: Generate documentation
    runs-on: ubuntu-latest

    steps:
      - uses: actions/checkout@v3
        with:
          persist-credentials: false
      - name: Set up python
        uses: actions/setup-python@v4
        with:
<<<<<<< HEAD
          python-version: 3.9

      - name: Set up environment and generate docs
        uses: s-weigand/setup-conda@v1
        with:
          activate-conda: true
          conda-channels: conda-forge
=======
          python-version: "3.10"
>>>>>>> ba422f0a
      - run: |
          pip install rdkit
          pip install -e ".[docs]"
      - run: |
          cd doc
          make html
      - name: Deploy pages
        uses: peaceiris/actions-gh-pages@v3
        with:
          github_token: ${{ secrets.GITHUB_TOKEN }}
          publish_dir: ./doc/_build/html<|MERGE_RESOLUTION|>--- conflicted
+++ resolved
@@ -19,17 +19,7 @@
       - name: Set up python
         uses: actions/setup-python@v4
         with:
-<<<<<<< HEAD
-          python-version: 3.9
-
-      - name: Set up environment and generate docs
-        uses: s-weigand/setup-conda@v1
-        with:
-          activate-conda: true
-          conda-channels: conda-forge
-=======
           python-version: "3.10"
->>>>>>> ba422f0a
       - run: |
           pip install rdkit
           pip install -e ".[docs]"
