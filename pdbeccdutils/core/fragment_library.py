--- conflicted
+++ resolved
@@ -33,11 +33,7 @@
     """
 
     def __init__(self, path: str = config.fragment_library, header: bool = True,
-<<<<<<< HEAD
-                 delimiter: str='\t', quotechar: str='"') -> None:
-=======
                  delimiter: str = '\t', quotechar: str = '"') -> None:
->>>>>>> 97040275
         self.library: Dict[str, FragmentEntry] = {}
         self.name = os.path.basename(path).split('.')[0]
         self._read_in_library(path, header, delimiter, quotechar)
